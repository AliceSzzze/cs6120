+++
title = "Memory Optimization and Profiling for MLIR-Based HeteroCL"
[extra]
bio = """
  [Hongzheng Chen](https://chhzh123.github.io/) is a first-year CS PhD student at the Computer Systems Laboratory, Cornell University. His research interests include domain-specific languages, compiler optimization, and heterogeneous computing systems.
  [Niansong Zhang](https://www.zzzdavid.tech/) is a first-year ECE PhD student at Cornell.
  [Jiajie Li](https://tonyjie.github.io/) is a first-year ECE PhD student at Cornell.
"""
latex = true
[[extra.authors]]
name = "Hongzheng Chen"
link = "https://chhzh123.github.io/"
[[extra.authors]]
name = "Niansong Zhang"
link = "https://www.zzzdavid.tech/"
[[extra.authors]]
name = "Jiajie Li"
link = "https://tonyjie.github.io/"
+++

<!-- Proposal: https://github.com/sampsyo/cs6120/issues/311 -->
<!-- For the main project deadline, you will write up the project’s outcomes in the form of a post on the course blog. Your writeup should answer these questions in excruciating, exhaustive detail:
* What was the goal?
* What did you do? (Include both the design and the implementation.)
* What were the hardest parts to get right?
* Were you successful? (Report rigorously on your empirical evaluation.) -->

<<<<<<< HEAD
## Introduction
[HeteroCL](https://github.com/cornell-zhang/heterocl)[^1] is a programming infrastructure composed of a Python-based domain-specific language (DSL) and a compilation flow that targets heterogeneous hardware platforms. It aims to provide a clean abstraction that decouples algorithm specification from hardware customizations, and a portable compilation flow (shown in Fig. 1) that compiles programs to CPU, GPU, FPGA, and beyond.

<figure>
<img src="compile_flow.png" alt="alt_text" title="image_tooltip" style="zoom:50%;"/>
<figcaption><center>Fig. 1: MLIR-based HeteroCL compilation flow</center></figcaption>
</figure>
=======
## Background
[HeteroCL](https://github.com/cornell-zhang/heterocl)[^1] is a programming infrastructure composed of a Python-based domain-specific language (DSL) and a compilation flow that targets heterogeneous hardware platforms. It aims to provide a clean abstraction that decouples algorithm specification from hardware customizations, and a portable compilation flow that compiles programs to CPU, GPU, FPGA, and more.


<p align="center">
<img src="compile_flow.png">
Figure 1. HeteroCL supports compilation for various backends
</p>
>>>>>>> 7a3a2310

The original HeteroCL uses Halide IR as an intermediate representation. However, Halide IR is difficult to extend and scales poorly to programs with hundreds of modules. Therefore, we are moving to the MLIR ecosystem for better scalability and extensibility. [MLIR](https://mlir.llvm.org/)[^2] stands for Multi-Level Intermediate Representation, which is a modular compiler infrastructure that enables different optimizations performed at different levels of abstraction.

We build a HeteroCL (HCL) dialect in MLIR to capture hardware customizations and define program abstractions. Hardware customizations are optimization techniques to build faster and more efficient programs or architectures. There are three types of hardware customizations:
* **Compute customizations**: such as loop unrolling, splitting, reordering, pipelining.
* **Data type customizations**: quantization, packing and unpacking.
* **Memory customizations**: build custom memory hierarchies and scratchpad memories.

<<<<<<< HEAD
In HeteroCL, we use *schedule* and *stage* to specify hardware customizations. A stage is either a function or a loop nest that produces or updates tensors. A schedule is a graph of stages created from the algorithm description, and all hardware customizations are specified on the schedule, thus decoupled from the algorithm specification. For this project, we aim to strengthen HeteroCL's memory customization ability and add performance profiling infrastructure. Specifically, we make the following contributions:
1. We extend the `.reuse_at()` primitive to generate reuse buffers for a broader range of applications with higher dimension tensors and complex memory access patterns.
2. We propose a `.buffer_at()` primitive to generate write buffers so that the memory access overheads can be further reduced.
3. We add a profiling tool to evaluate operational intensity and automatically generate a roofline model to guide the optimization process.

<figure>
<img src="rw_mem.png" alt="alt_text" title="image_tooltip" style="zoom:50%;"/>
<figcaption><center>Fig. 2: Reuse buffer and write buffer</center></figcaption>
</figure>
=======
In HeteroCL, we use *schedule* and *stage* to specify hardware customizations. A stage is either a function or a loop nest that produces or updates tensors. A schedule is a graph of stages created from the algorithm description. All hardware customizations are specified on the schedule, thus decoupled from the algorithm specification.
For this project, we aim to strengthen HeteroCL’s memory customization ability and add performance profiling infrastructure. Specifically:
* We extend the `reuse_at` primitive to generate reuse buffers for higher dimension tensors.
* We propose a `buffer_at` primitive to generate write buffers.
* We add a profiling tool to evaluate arithmetic intensity and plot a roofline model.

<center>
<img src="rw_mem.png" alt="alt_text" title="image_tooltip" style="zoom:30%;">
</center>
<center>
Figure 2. Read and write buffer generation with `reuse_at` and `buffer_at`.
</center>
>>>>>>> 7a3a2310

Fig. 2 is an overview of reuse buffer and write buffer generation with `reuse_at` and `buffer_at` primitives. We will go into details in the following sections.

## Reuse Buffer
The original HeteroCL paper only discusses about how to generate reuse buffers for simple 2D convolutional kernel, while real-life applications generally have high-dimensional arrays with complex access patterns. In this project, we try to extend the idea of reuse buffer in the MLIR framework to support more applications. In this section, we will first discuss the high-level design of reuse buffer and details the implementation.

### Design
The basic idea of reuse buffer is to reuse data between adjacent loop iterations so that the number of off-chip memory accesses can be reduced. If without special notification, we suppose the traversal order is the same as the memory access order in this report, i.e., always access the last dimension first and then access the second last, etc.

The applications that have data reuse are mostly *stencil* kernels, so we follow SODA[^3] to give a similar definition. Consider a point $\mathbf{x}=(x_0,x_1,\ldots,x_m)\in\mathbb{N}^m$, a $n$-point stencil window defines a set of offsets $\\{\mathbf{a}^{(i)}\in\mathbb{N}^m\\}_{i=1}^n$ that describe the distance from $\mathbf{x}$. By adding the offset to a specific point, we can get the actual points $\\{\mathbf{y}=\mathbf{x}+\mathbf{a}^{(i)}\\}_{i=1}^n$ of a stencil in a specific iteration. The value of these points will be reduced (e.g., mean, summation) to one value in the output tensor.

We further define the *span* $s_d$ of a dimension $d$ as the largest distance between two stencil points along that dimension.

$s_d=\max_{i}(\mathbf{a}^{(i)}_d)-\min_i(\mathbf{a}^{(i)}_d)+1$

As the following example in Fig. 3(a), we consider a five-point stencil

$\{\mathbf{a}^{(i)}\}^{5}_{i=1}=\{(0,1),(1,0),(1,1),(1,2),(2,1)\}$

colored with red, and the span of each dimension is $s_0=s_1=2$.

<<<<<<< HEAD
<figure>
<img src="reuse_buffer.png" alt="alt_text" title="image_tooltip" style="zoom:50%;"/>
<figcaption><center>Fig. 3: Hierarchical reuse buffer</center></figcaption>
</figure>
=======
![](reuse_buffer.png)
<center>
Figure 3. TODO
</center>
>>>>>>> 7a3a2310

Declaring this kernel in HeteroCL is easy. Users can leverage the declarative API `hcl.compute()` to explicitly write out the computation rule as follows.
```python
def test_stencil():
    hcl.init(dtype)
    A = hcl.placeholder((width, height))

    def stencil(A):
        B = hcl.compute(
            (width - 2, height - 2),
            lambda i, j: A[i, j + 1]
            + A[i + 1, j]
            + A[i + 1, j + 1]
            + A[i + 1, j + 2]
            + A[i + 2, j + 1],
            name="B",
            dtype=dtype,
        )
        return B

    s = hcl.create_schedule([A], stencil)
    B = stencil.B
```

From the memory access pattern above, we can see that when the stencil window is moved from the previous iteration (<font color="blue">blue grids</font> in Fig. 3(a)) to the next iteration in the same row (<font color="red">red grids</font> in Fig. 3(a)), there exist two replicated data in these two iterations (highlighted with dash line). If all the data are loaded from off-chip memory, it may cause contention and introduce large memory access overheads. To exploit this data reuse opportunity, HeteroCL provides a push-button primitive `.reuse_at()` for users to declare reuse buffers. By specifying the dimension, users can exactly control the location of reuse buffers.

The minimal size of the reuse buffer consists of small retangular strips whose total length is equal to the reuse distance of the stencil [^3]. In the five-point stencil example, this requires generate buffer covering elements from $(0,1)$ to $(2,1)$. The total size of the buffer is $4+6+3=13$. However, this may introduce complicated control logic when implementing on FPGA. Thus, for simplicity, we use the *rectangular hull* of the stencil as the reuse buffer, which is labeled as red frame in Fig. (a). We call it *window buffer*. The shape of this buffer is $[s_0,s_1,\ldots,s_m]$. We can always reuse data when the buffer moves along the same row.

While this works well for one dimension, when the stencil window moves from the end of previous row to the front of the next row, there will be no elements that can be reused, which may incur extra latency to load data from off-chip memory. A traditional way to tackle this problem is leveraging another load process to prefetch the data, so the reuse buffer can always be prepared with data. This method again complicates the control logic and requires extra prefetching function to work concurrently. To be consistent with the API that HeteroCL proposed, we can further create hierarchical reuse buffers to hide memory access overheads. As shown in Fig. 3(b), we can create a *line buffer* to reuse data along the column dimension. Basically, only one element needs to be fetched from off-chip memory to line buffer in each iteration. The original elements in the line buffer need to be shifted up for one grid as depicted in <font color="blue">blue arrows</font>. After the elements are loaded to line buffer, they are further copied to window buffer as shown in <font color="red">red arrows</font> in Fig. 3(c). In this way, the data loading pipeline can work perfectly without stall. Finally the kernel can simply use the indices in $\\{\mathbf{a}^{(i)}\\}^{5}_{i=1}$ to access the elements in the window buffer.

The programming interface is also easy-to-use, users only need to attach the following two lines of code to their schedule. Our compiler will automatically generate the buffer and implement the reuse logic.

```python
# schedule.reuse_at(tensor, stage, axis)
LB = s.reuse_at(A, s[B], B.axis[0])
WB = s.reuse_at(LB, s[B], B.axis[1])
```

For higher dimensional cases, we can generalize the above idea and generate hyper-cubic buffers. Currently we only support stride-one reuse pattern. Suppose the input tensor has shape $[w_0,w_1,\ldots,w_m]$, the hierarchical buffers may have following shape (if the corresponding axis has reuse pattern).

$
\begin{aligned}
\text{reuse at axis 0}: &[s_0,w_1,\ldots,w_m]\\
\text{reuse at axis 1}: &[s_0,s_1,\ldots,w_m]\\
\cdots &\\
\text{reuse at axis m}: &[s_0,s_1,\ldots,s_m]\\
\end{aligned}
$

### Implementation
The above description seems straightforward, but the actual implementation in MLIR is intractable. There are two main challenges here:
1. The affine dialect decouples the expression from actual variables making analysis indirect. For example, the `affine.load` operation accepts block arguments as operands, the `AffineMapAttr` that describes the memory access is attached in the attribute. The actual indices are calculated by applying the `AffineMapAttr` to the operands. For `affine.load %1[0, %arg2 + 1]`, there is only two operands `%1` and `%arg2`. The attached `AffineMapAttr` is `(d0)->(0, d0+1)`.
2. MLIR uses a strict SSA form, meaning the computation rule is not written in one line and requires us to traverse the use-def chain to obtain the actual memory access operations. We also need to distinguish off-chip memory access and on-chip memory access.

To tackle the above challenge, we need to prepare required information before actual analysis. Since there are so many ways to declare memory access, users can directly write out each input element, or they can leverage `hcl.sum` to reduce value in a given dimension as shown below, which calls for a systematic way to analyze the memory access.

```python
def conv2d(A, F):
    rc = hcl.reduce_axis(0, ic)
    rh = hcl.reduce_axis(0, kh)
    rw = hcl.reduce_axis(0, kw)
    B = hcl.compute(
        (bs, oc, oh, ow),
        lambda n, c, h, w: hcl.sum(
            A[n, rc, h + rh, w + rw] * F[c, rc, rh, rw],
            axis=[rc, rh, rw],
            dtype=dtype,
        ),
        name="B",
        dtype=dtype,
    )
    return B
```

We record the span of each dimension. If the access pattern is written in reduction format, we can easily figure out the span of dimension equal to the size of reduction axis. Otherwise, we need to manually get the offset from the affine expression and calculate the difference between the largest and smallest offset. The affine expressions are stored in a `set` with the offset as the sorting key.

Based on the span and original tensor shape, we can allocate a reuse buffer with correct size. We ignore the leading `1` in the shape, while original HeteroCL does not eliminate these dimensions. Our approach makes the code more compact and easier to calculate the memory indices.

After the reuse buffer is created, the original memory read should be changed to read from reuse buffer that directly use stencil offsets as the indices. Since we are now conducting computation regarding to the input tensor, the loop bound also needs to be changed to the size of the output tensor. The original memory store should be updated to reflect the new loop bound.

Since the reuse buffer is actually reusing the data in the input tensor, we need to create `if` statement to check if the points are on the boundary. If so, only data loading will be performed. Otherwise, the computation will also be conducted.

Before the actual computation starts, the first thing to do is to shift buffer elements and load one element from off-chip memory to on-chip buffer as shown in Fig. 3. Following shows the MLIR code for five-point stencil with line buffer.

```cpp
#set = affine_set<(d0) : (d0 - 2 >= 0)>
module {
  func @top(%arg0: memref<10x10xi32>) -> memref<8x8xi32> {
    %0 = memref.alloc() {name = "B"} : memref<8x8xi32>
    %1 = memref.alloc() : memref<3x10xi32>
    affine.for %arg1 = 0 to 10 {
      affine.for %arg2 = 0 to 10 { // shift buffer elements
        %2 = affine.load %1[1, %arg2] : memref<3x10xi32>
        affine.store %2, %1[0, %arg2] : memref<3x10xi32>
        %3 = affine.load %1[2, %arg2] : memref<3x10xi32>
        affine.store %3, %1[1, %arg2] : memref<3x10xi32>
        %4 = affine.load %arg0[%arg1, %arg2] : memref<10x10xi32>
        affine.store %4, %1[2, %arg2] : memref<3x10xi32>
      } {spatial}
      affine.if #set(%arg1) {
        affine.for %arg2 = 0 to 8 { // actual computation
          %2 = affine.load %1[0, %arg2 + 1] : memref<3x10xi32>
          %3 = affine.load %1[1, %arg2] : memref<3x10xi32>
          %4 = arith.addi %2, %3 : i32
          %5 = affine.load %1[1, %arg2 + 1] : memref<3x10xi32>
          %6 = arith.addi %4, %5 : i32
          %7 = affine.load %1[1, %arg2 + 2] : memref<3x10xi32>
          %8 = arith.addi %6, %7 : i32
          %9 = affine.load %1[2, %arg2 + 1] : memref<3x10xi32>
          %10 = arith.addi %8, %9 : i32
          affine.store %10, %0[%arg1 - 2, %arg2] : memref<8x8xi32>
        } {loop_name = "j"}
      }
    } {loop_name = "i", stage_name = "B"}
    return %0 : memref<8x8xi32>
  }
}
```

We also add additional optimizations to make generated code more efficient. One of them is to merge loops with the same bound. The following example shows the five-point stencil code with line buffer and window buffer, and we can see that the shifting part of the line buffer is merged with the inner computation part (only generate one `j` loop in this example), so that the loop overhead is reduced.

```cpp
#set = affine_set<(d0) : (d0 - 2 >= 0)>
module {
  func @top(%arg0: memref<10x10xi32>) -> memref<8x8xi32> {
    %0 = memref.alloc() {name = "B"} : memref<8x8xi32>
    %1 = memref.alloc() : memref<3x10xi32>
    %2 = memref.alloc() : memref<3x3xi32>
    affine.for %arg1 = 0 to 10 {
      affine.for %arg2 = 0 to 10 {
        %3 = affine.load %1[1, %arg2] : memref<3x10xi32>
        affine.store %3, %1[0, %arg2] : memref<3x10xi32>
        %4 = affine.load %1[2, %arg2] : memref<3x10xi32>
        affine.store %4, %1[1, %arg2] : memref<3x10xi32>
        %5 = affine.load %arg0[%arg1, %arg2] : memref<10x10xi32>
        affine.store %5, %1[2, %arg2] : memref<3x10xi32>
        affine.if #set(%arg1) {
          affine.for %arg3 = 0 to 3 {
            %6 = affine.load %2[%arg3, 1] : memref<3x3xi32>
            affine.store %6, %2[%arg3, 0] : memref<3x3xi32>
            %7 = affine.load %2[%arg3, 2] : memref<3x3xi32>
            affine.store %7, %2[%arg3, 1] : memref<3x3xi32>
            %8 = affine.load %1[%arg3, %arg2] : memref<3x10xi32>
            affine.store %8, %2[%arg3, 2] : memref<3x3xi32>
          } {spatial}
          affine.if #set(%arg2) {
            %6 = affine.load %2[1, 0] : memref<3x3xi32>
            %7 = affine.load %2[0, 1] : memref<3x3xi32>
            %8 = arith.addi %6, %7 : i32
            %9 = affine.load %2[1, 1] : memref<3x3xi32>
            %10 = arith.addi %8, %9 : i32
            %11 = affine.load %2[2, 1] : memref<3x3xi32>
            %12 = arith.addi %10, %11 : i32
            %13 = affine.load %2[1, 2] : memref<3x3xi32>
            %14 = arith.addi %12, %13 : i32
            affine.store %14, %0[%arg1 - 2, %arg2 - 2] : memref<8x8xi32>
          }
        }
      } {loop_name = "j"}
    } {loop_name = "i", stage_name = "B"}
    return %0 : memref<8x8xi32>
  }
}
```

The above steps can be extended to high-dimensional stencils, and we will give more experimental results in the following sections.

## Write Buffer
In this section, we focus on generating the write buffer. We propose a new primitive called `.buffer_at()`, which generates on-chip write buffers for a certain tensor at a specified loop level. An example use case is writing partial results to memory, which will be loaded again for computation until the reduction loop finishes. Instead of writing the partial results to the off-chip memory every time, we can instantiate an on-chip buffer to hold the partial results, and write only once to off-chip memory when reduction finishes.

The `.buffer_at()` syntax is shown below. `Tensor` is the target tensor that holds write-back values. `Stage` is the loop nest that writes to the target tensor. `Axis` the loop level at which a write buffer of the target tensor is instantiated.

```python
schedule.buffer_at(Tensor, Stage, Axis)
```

### GEMM Example
We use general matrix-to-matrix multiplication as an example to illustrate the effect of `buffer_at`. We also empirically evaluate the result on the FPGA backend with Vivado HLS, which is discussed in the experiment section.

```cpp
module {
   func @kernel(%A: memref<1024x512xf32>, %B: memref<512x1024xf32>, %C: memref<1024x1024xf32>)
   {
       %li = hcl.create_loop_handle "i" : !hcl.LoopHandle
       %lj = hcl.create_loop_handle "j" : !hcl.LoopHandle
       %lk = hcl.create_loop_handle "k" : !hcl.LoopHandle
       %s = hcl.create_stage_handle "s" : !hcl.StageHandle
       affine.for %i = 0 to 1024 {
           affine.for %j = 0 to 1024 {
               affine.for %k = 0 to 512 {
                   %a = affine.load %A[%i, %k] : memref<1024x512xf32>
                   %b = affine.load %B[%k, %j] : memref<512x1024xf32>
                   %c = affine.load %C[%i, %j] : memref<1024x1024xf32>
                   %prod = arith.mulf %a, %b : f32
                   %sum = arith.addf %prod, %c: f32
                   affine.store %sum, %C[%i, %j] : memref<1024x1024xf32>
               } { loop_name = "k", reduction = 1 : i32}
           } { loop_name = "j" }
       } { loop_name = "i", stage_name = "s" }
       %buf = hcl.buffer_at(%s, %C: memref<1024x1024xf32>, %li) -> memref<1024xf32>
       return
   }
}
```

The above example is matrix multiplication with a write buffer at the first level in MLIR assembly code. The program multiplies matrices A and B and updates the matrix C. Operations such as `hcl.create_loop_handle` and `hcl.create_stage_handle` define loop and stage handles which are used to describe customizations. In this example, we have three loops `i`, `j`, `k`, and one stage `s`. We apply `hcl.buffer_at` for target tensor `C` in stage `s` at loop level `i`. This will create a buffer that stores 1024 values of `C` tensor’s one row.

```cpp
module {
  func @kernel(%arg0: memref<1024x512xf32>, %arg1: memref<512x1024xf32>, %arg2: memref<1024x1024xf32>) {
    affine.for %arg3 = 0 to 1024 {
      %0 = memref.alloc() : memref<1024xf32>
      %cst = arith.constant 0.000000e+00 : f32
      affine.for %arg4 = 0 to 1024 {
        affine.store %cst, %0[%arg4] : memref<1024xf32>
      } {loop_name = "j_init", pipeline_ii = 1 : i32}
      affine.for %arg4 = 0 to 1024 {
        affine.for %arg5 = 0 to 512 {
          %1 = affine.load %arg0[%arg3, %arg5] : memref<1024x512xf32>
          %2 = affine.load %arg1[%arg5, %arg4] : memref<512x1024xf32>
          %3 = affine.load %0[%arg4] : memref<1024xf32>
          %4 = arith.mulf %1, %2 : f32
          %5 = arith.addf %4, %3 : f32
          affine.store %5, %0[%arg4] : memref<1024xf32>
        } {loop_name = "k", reduction = 1 : i32}
      } {loop_name = "j"}
      affine.for %arg4 = 0 to 1024 {
        %1 = affine.load %0[%arg4] : memref<1024xf32>
        affine.store %1, %arg2[%arg3, %arg4] : memref<1024x1024xf32>
      } {loop_name = "j_back", pipeline_ii = 1 : i32}
    } {loop_name = "i", stage_name = "s"}
    return
  }
}
```

`.buffer_at()` only specifies the buffer we want to generate. To generate the buffer, we transform the IR through a pass and generate operations that allocate the buffer, initialize it, and write it back to tensor `C`. The above code snippet shows the MLIR assembly code with the row buffer generated. 

### Interleaving Accumulation
<<<<<<< HEAD
We can combine `.buffer_at()` with loop reordering to achieve a technique called interleaving accumulation[^1]. Interleaving accumulation resolves loop-carried dependency by reordering the loops to transpose iteration space. Fig. 4 shows the GEMM example after interleaving accumulation is applied. 

<figure>
<img src="interleave.png" alt="alt_text" title="image_tooltip" style="zoom:50%;"/>
<figcaption><center>Fig. 4: Interleaving accumulation</center></figcaption>
</figure>
=======
We can combine `buffer_at` with loop reordering to achieve a technique called interleaving accumulation[^5]. Interleaving accumulation resolves loop-carried dependency by reordering the loops to transpose iteration space. The figure below shows the GEMM example after interleaving accumulation is applied. 

![](interleave.png)
<center>
Figure 4. Interleave accumulations to remove loop-carried dependency
</center>
>>>>>>> 7a3a2310

To implement the interleaving accumulation technique, we reorder the reduction loop with the outer loop in the GEMM example and add a write buffer for partial results:

```cpp
module{
   func @kernel(%A: memref<1024x512xf32>, %B: memref<512x1024xf32>, %C: memref<1024x1024xf32>)
   {
       %li = hcl.create_loop_handle "i" : !hcl.LoopHandle
       %lj = hcl.create_loop_handle "j" : !hcl.LoopHandle
       %lk = hcl.create_loop_handle "k" : !hcl.LoopHandle
       %s = hcl.create_stage_handle "s" : !hcl.StageHandle
       affine.for %i = 0 to 1024 {
           affine.for %j = 0 to 1024 {
               affine.for %k = 0 to 512 {
                   %a = affine.load %A[%i, %k] : memref<1024x512xf32>
                   %b = affine.load %B[%k, %j] : memref<512x1024xf32>
                   %c = affine.load %C[%i, %j] : memref<1024x1024xf32>
                   %prod = arith.mulf %a, %b : f32
                   %sum = arith.addf %prod, %c: f32
                   affine.store %sum, %C[%i, %j] : memref<1024x1024xf32>
               } { loop_name = "k", reduction = 1 : i32}
           } { loop_name = "j" }
       } { loop_name = "i", stage_name = "s" }
       hcl.reorder(%s, %lk, %lj)
       %buf = hcl.buffer_at(%s, %C: memref<1024x1024xf32>, %li) -> memref<1024xf32>
       hcl.pipeline(%s, %lj, 1)
       return
   }
}
```

With the same pass to implement loop reordering and buffer generation, the transformed MLIR assembly code has the reduction loop at axis 1, inner loop pipelined, and partial results written to the row buffer `%0`, as shown in the following code snippet.

```cpp
module {
  func @kernel(%arg0: memref<1024x512xf32>, %arg1: memref<512x1024xf32>, %arg2: memref<1024x1024xf32>) {
    affine.for %arg3 = 0 to 1024 {
      %0 = memref.alloc() : memref<1024xf32>
      %cst = arith.constant 0.000000e+00 : f32
      affine.for %arg4 = 0 to 1024 {
        affine.store %cst, %0[%arg4] : memref<1024xf32>
      } {loop_name = "j_init", pipeline_ii = 1 : i32}
      affine.for %arg4 = 0 to 512 {
        affine.for %arg5 = 0 to 1024 {
          %1 = affine.load %arg0[%arg3, %arg4] : memref<1024x512xf32>
          %2 = affine.load %arg1[%arg4, %arg5] : memref<512x1024xf32>
          %3 = affine.load %0[%arg5] : memref<1024xf32>
          %4 = arith.mulf %1, %2 : f32
          %5 = arith.addf %4, %3 : f32
          affine.store %5, %0[%arg5] : memref<1024xf32>
        } {loop_name = "j", pipeline_ii = 1 : i32}
      } {loop_name = "k", reduction = 1 : i32}
      affine.for %arg4 = 0 to 1024 {
        %1 = affine.load %0[%arg4] : memref<1024xf32>
        affine.store %1, %arg2[%arg3, %arg4] : memref<1024x1024xf32>
      } {loop_name = "j_back", pipeline_ii = 1 : i32}
    } {loop_name = "i", stage_name = "s"}
    return
  }
}
```

## Roofline Model

## Experiments
<!-- A major part of your project is an empirical evaluation. To design your evaluation strategy, you will need to consider at least these things:
* Where will you get the input code you’ll use in your evaluation?
* How will you check the correctness of your implementation? If you’ve implemented an optimization, for example, “correctness” means that the transformed programs behave the same way as the original programs.
* How will you measure the benefit (in performance, energy, complexity, etc.) of your implementation?
* How will you present the data you collect from your empirical evaluation?
Other questions may be relevant depending on the project you choose. Consider the [SIGPLAN empirical evaluation guidelines](https://www.sigplan.org/Resources/EmpiricalEvaluation/) when you design your methodology. -->

### MLIR-based HeteroCL compilation flow
MLIR-based HeteroCL supports two backends for now: a CPU backend through LLVM dialect, and an FPGA backend through Vivado HLS. A HeteroCL program first generates HCL dialect IR, with HCL operations to represent hardware customizations. Then, a transformation pass implements hardware customizations and erases HCL operations, and the IR is converted to affine dialect, as shown in Figure 5.

<center>
<img src="hcl-flow.png" alt="alt_text" title="image_tooltip" style="zoom:20%;">
</center>
<center>
Figure 5. MLIR-based HeteroCL end-to-end compilation flow.
</center>

From affine dialect level, the IR either generates HLS code through a translation pass or keep lowering to LLVM dialect level for CPU execution.

### Write buffer experiments
We evaluate `hcl.buffer_at` on the FPGA backend with Vivado HLS. Since creating write buffer between PE and off-chip memory is essentially customizing memory hierarchy, and we don't have such freedom on CPU, we omit the experiments on the LLVM backend.

Experiment | Latency | Speedup | DSP | BRAM | LUT | FF
-- | -- | -- | -- | -- | -- | --
`gemm` | 25.778 sec | 1x | 5 | 0 | 525 | 576
`gemm_buffer` | 23.639 sec | 1.1x | 5 | 2 | 677 | 617
`gemm_acc` | 2.156 sec | 11.9x | 5 | 2 | 783 | 745
`conv` | 6.978 ms | 1x | 5 | 0 | 739 | 619
`conv_acc` | 0.639 ms | 10.9x | 5 | 2 | 858 | 1586

- `gemm`: baseline, without any hardware customization.
- `gemm_buffer`: buffering a row of output tensor with `hcl.buffer_at`.
- `gemm_acc`: interleaving accumulation with loop reordering and write buffer.
- `conv`: 2D convolution baseline, without any hardware customization.
- `conv_acc`: 2D convolution with interleaving accumulation.

We observe that buffering a row of output tensor alone brings 1.1x speedup, with some BRAM overhead. Using interleaving accumulation to remove loop-carried dependency delivers 11.9x speedup compared to baseline. 

In addition to the GEMM example, we add 2D convolution experiments with interleaving accumulation. Similarly, we first reorder the reduction loops and its outer loop, then create write buffer and add pipelining. The complete implementation is [here](https://github.com/zzzDavid/hcl-memory-opt/blob/main/buffer_at/conv_acc.mlir). Convolution with interleaving accumulation has 10.9x speedup to baseline, also with some BRAM and FF overhead.

## Conclusion and Future Work
In conclusion, we enhance the memory customization ability and add performance profiling infrastructure to MLIR-based HeteroCL. We extend the `reuse_at` primitive to generate reuse buffers for 3D and higher dimention tensors. We propose a `buffer_at` primitive to generate write buffers and demonstrate its use cases with interleaving accumulation. We add a profiling tool to evaluate arithmetic intensity and plot a roofline model.

## References
[^1]: Yi-Hsiang Lai, Yuze Chi, Yuwei Hu, Jie Wang, Cody Hao Yu, Yuan Zhou, Jason Cong, Zhiru Zhang, "*HeteroCL: A Multi-Paradigm Programming Infrastructure for Software-Defined Reconfigurable Computing*", FPGA, 2019.

[^2]: Chris Lattner, Mehdi Amini, Uday Bondhugula, Albert Cohen, Andy Davis, Jacques Pienaar, River Riddle, Tatiana Shpeisman, Nicolas Vasilache, Oleksandr Zinenko, "*MLIR: Scaling Compiler Infrastructure for Domain Specific Computation*", CGO, 2021.

[^3]: Yuze Chi, Jason Cong, Peng Wei, Peipei Zhou, "*SODA: Stencil with Optimized Dataflow Architecture*", ICCAD, 2018.

[^4]: Louis-Noel Pouchet, Peng Zhang, P. Sadayappan, Jason Cong, "*Polyhedral-Based Data Reuse Optimization for Configurable Computing*", FPGA, 2013

[^5]: de Fine Licht, Johannes, Maciej Besta, Simon Meierhans, and Torsten Hoefler. "Transformations of high-level synthesis codes for high-performance computing." IEEE Transactions on Parallel and Distributed Systems 32, no. 5 (2020): 1014-1029.<|MERGE_RESOLUTION|>--- conflicted
+++ resolved
@@ -25,24 +25,13 @@
 * What were the hardest parts to get right?
 * Were you successful? (Report rigorously on your empirical evaluation.) -->
 
-<<<<<<< HEAD
 ## Introduction
 [HeteroCL](https://github.com/cornell-zhang/heterocl)[^1] is a programming infrastructure composed of a Python-based domain-specific language (DSL) and a compilation flow that targets heterogeneous hardware platforms. It aims to provide a clean abstraction that decouples algorithm specification from hardware customizations, and a portable compilation flow (shown in Fig. 1) that compiles programs to CPU, GPU, FPGA, and beyond.
 
 <figure>
 <img src="compile_flow.png" alt="alt_text" title="image_tooltip" style="zoom:50%;"/>
-<figcaption><center>Fig. 1: MLIR-based HeteroCL compilation flow</center></figcaption>
+<figcaption><center>Fig. 1: HeteroCL supports compilation for various backends</center></figcaption>
 </figure>
-=======
-## Background
-[HeteroCL](https://github.com/cornell-zhang/heterocl)[^1] is a programming infrastructure composed of a Python-based domain-specific language (DSL) and a compilation flow that targets heterogeneous hardware platforms. It aims to provide a clean abstraction that decouples algorithm specification from hardware customizations, and a portable compilation flow that compiles programs to CPU, GPU, FPGA, and more.
-
-
-<p align="center">
-<img src="compile_flow.png">
-Figure 1. HeteroCL supports compilation for various backends
-</p>
->>>>>>> 7a3a2310
 
 The original HeteroCL uses Halide IR as an intermediate representation. However, Halide IR is difficult to extend and scales poorly to programs with hundreds of modules. Therefore, we are moving to the MLIR ecosystem for better scalability and extensibility. [MLIR](https://mlir.llvm.org/)[^2] stands for Multi-Level Intermediate Representation, which is a modular compiler infrastructure that enables different optimizations performed at different levels of abstraction.
 
@@ -51,7 +40,6 @@
 * **Data type customizations**: quantization, packing and unpacking.
 * **Memory customizations**: build custom memory hierarchies and scratchpad memories.
 
-<<<<<<< HEAD
 In HeteroCL, we use *schedule* and *stage* to specify hardware customizations. A stage is either a function or a loop nest that produces or updates tensors. A schedule is a graph of stages created from the algorithm description, and all hardware customizations are specified on the schedule, thus decoupled from the algorithm specification. For this project, we aim to strengthen HeteroCL's memory customization ability and add performance profiling infrastructure. Specifically, we make the following contributions:
 1. We extend the `.reuse_at()` primitive to generate reuse buffers for a broader range of applications with higher dimension tensors and complex memory access patterns.
 2. We propose a `.buffer_at()` primitive to generate write buffers so that the memory access overheads can be further reduced.
@@ -61,20 +49,6 @@
 <img src="rw_mem.png" alt="alt_text" title="image_tooltip" style="zoom:50%;"/>
 <figcaption><center>Fig. 2: Reuse buffer and write buffer</center></figcaption>
 </figure>
-=======
-In HeteroCL, we use *schedule* and *stage* to specify hardware customizations. A stage is either a function or a loop nest that produces or updates tensors. A schedule is a graph of stages created from the algorithm description. All hardware customizations are specified on the schedule, thus decoupled from the algorithm specification.
-For this project, we aim to strengthen HeteroCL’s memory customization ability and add performance profiling infrastructure. Specifically:
-* We extend the `reuse_at` primitive to generate reuse buffers for higher dimension tensors.
-* We propose a `buffer_at` primitive to generate write buffers.
-* We add a profiling tool to evaluate arithmetic intensity and plot a roofline model.
-
-<center>
-<img src="rw_mem.png" alt="alt_text" title="image_tooltip" style="zoom:30%;">
-</center>
-<center>
-Figure 2. Read and write buffer generation with `reuse_at` and `buffer_at`.
-</center>
->>>>>>> 7a3a2310
 
 Fig. 2 is an overview of reuse buffer and write buffer generation with `reuse_at` and `buffer_at` primitives. We will go into details in the following sections.
 
@@ -96,17 +70,10 @@
 
 colored with red, and the span of each dimension is $s_0=s_1=2$.
 
-<<<<<<< HEAD
 <figure>
 <img src="reuse_buffer.png" alt="alt_text" title="image_tooltip" style="zoom:50%;"/>
 <figcaption><center>Fig. 3: Hierarchical reuse buffer</center></figcaption>
 </figure>
-=======
-![](reuse_buffer.png)
-<center>
-Figure 3. TODO
-</center>
->>>>>>> 7a3a2310
 
 Declaring this kernel in HeteroCL is easy. Users can leverage the declarative API `hcl.compute()` to explicitly write out the computation rule as follows.
 ```python
@@ -346,21 +313,12 @@
 `.buffer_at()` only specifies the buffer we want to generate. To generate the buffer, we transform the IR through a pass and generate operations that allocate the buffer, initialize it, and write it back to tensor `C`. The above code snippet shows the MLIR assembly code with the row buffer generated. 
 
 ### Interleaving Accumulation
-<<<<<<< HEAD
 We can combine `.buffer_at()` with loop reordering to achieve a technique called interleaving accumulation[^1]. Interleaving accumulation resolves loop-carried dependency by reordering the loops to transpose iteration space. Fig. 4 shows the GEMM example after interleaving accumulation is applied. 
 
 <figure>
 <img src="interleave.png" alt="alt_text" title="image_tooltip" style="zoom:50%;"/>
-<figcaption><center>Fig. 4: Interleaving accumulation</center></figcaption>
+<figcaption><center>Fig. 4: Interleave accumulations to remove loop-carried dependency</center></figcaption>
 </figure>
-=======
-We can combine `buffer_at` with loop reordering to achieve a technique called interleaving accumulation[^5]. Interleaving accumulation resolves loop-carried dependency by reordering the loops to transpose iteration space. The figure below shows the GEMM example after interleaving accumulation is applied. 
-
-![](interleave.png)
-<center>
-Figure 4. Interleave accumulations to remove loop-carried dependency
-</center>
->>>>>>> 7a3a2310
 
 To implement the interleaving accumulation technique, we reorder the reduction loop with the outer loop in the GEMM example and add a write buffer for partial results:
 
