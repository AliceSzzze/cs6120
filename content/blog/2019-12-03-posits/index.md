--- conflicted
+++ resolved
@@ -41,13 +41,9 @@
 
 `useed = 2^(2^es)`, a fundamental quantity in the theory of numerical representations, parametrized by the quantity `es`.
 
-<<<<<<< HEAD
 [//]: # (TODO: add images of piecewise posit definition from https://posithub.org/docs/Posits4.pdf)
 
-In his [seminal paper](https://posithub.org/docs/Posits4.pdf), Gustafson explains the genius behind this design:
-=======
-In his seminal paper, Gustafson explains the _genius_ behind this design:
->>>>>>> 56ec6f3c
+In his [seminal paper](https://posithub.org/docs/Posits4.pdf), Gustafson explains the _genius_ behind this design:
 > The regime bits may seem like a weird and artificial construct, 
 but they actually arise from a natural and elegant geometric mapping of binary integers to the projective real numbers on a circle.
 
@@ -79,14 +75,8 @@
 
 Unlike IEEE's extravagantly piecewise nature, posits opt for piecewise minimalism:
 - Whereas there are two floating point representations of zero (both positive and negative), there is only one such posits representation: the all zero bit pattern.
-<<<<<<< HEAD
-- Further, whereas positive and negative infinity are distinctly represented as floating points, posits unite these values into one representation: the bit pattern with all zeros save for the first bit.
-- Finally, posits do away with the `NaN` values that pollute the floating point numbers.
- 
-=======
 - Whereas positive and negative infinity are distinctly represented as floating points, posits unite these values into one representation: the bit pattern with all zeros save for the first bit.
 - Whereas floating point numbers are polluted with `NaN` values, posits are cleansed of such unclean special values.
->>>>>>> 56ec6f3c
 
 # Metric-based Comparison
 
